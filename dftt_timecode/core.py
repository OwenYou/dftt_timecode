--- conflicted
+++ resolved
@@ -1,1040 +1,1035 @@
-import logging
-from fractions import Fraction
-from dftt_timecode.dispatch import InstanceMethodDispatch
-from dftt_timecode.error import *
-from dftt_timecode.pattern import *
-from math import ceil
-from copy import deepcopy
-
-# logging.basicConfig(filename='dftt_timecode_log.txt',
-#                     filemode='w',
-#                     format='%(asctime)s %(filename)s[line:%(lineno)d] %(levelname)s %(message)s',
-#                     datefmt='%Y-%m-%d %a %H:%M:%S',
-#                     level=logging.DEBUG)
-
-
-class DfttTimecode:
-    __type = 'time'
-    __fps = 24.0  # 帧率
-    __nominal_fps = 24  # 名义帧率（无小数,进一法取整）
-    __drop_frame = False  # 是否丢帧Dropframe（True为丢帧，False为不丢帧）
-    __strict = True  # 严格模式，默认为真，在该模式下不允许超出24或小于0的时码，将自动平移至0-24范围内，例如-1小时即为23小时，25小时即为1小时
-    __precise_time = Fraction(0)  # 精准时间戳，是所有时码类对象的工作基础
-
-    def __new__(cls, timecode_value=0, timecode_type='auto', fps=24.0, drop_frame=False, strict=True):
-        if isinstance(timecode_value, DfttTimecode):
-            return timecode_value
-        else:
-            return super(DfttTimecode, cls).__new__(cls)
-
-    @InstanceMethodDispatch.dispatch()  # 用InstanceMethodDispatch实现多构造函数
-    def __init__(self, timecode_value, timecode_type, fps, drop_frame, strict):  # 构造函数
-        pass
-
-    @InstanceMethodDispatch.register('__init__', str)  # 若传入的TC值为字符串，则调用此函数
-    def _(self, timecode_value, timecode_type='auto', fps=24.0, drop_frame=False, strict=True):
-        if timecode_value[0] == '-':  # 判断首位是否为负，并为flag赋值
-            minus_flag = True
-        else:
-            minus_flag = False
-        self.__fps = fps
-        # 读入帧率取整为名义帧率便于后续计算（包括判断时码是否合法，DF/NDF逻辑等) 用进一法是因为要判断ff值是否大于fps-1
-        self.__nominal_fps = ceil(fps)
-        self.__drop_frame = drop_frame
-        self.__strict = strict
-        if (round(self.__fps, 2) % 29.97 != 0 and  round(self.__fps, 2) % 23.98 != 0 and self.is_drop_frame == True):  # 判断丢帧状态与时码输入是否匹配 不匹配则强制转换
-            self.__drop_frame = False
-            logging.info(
-                'Timecode.__init__.str: This FPS is NOT Drop-Framable, force drop_frame to False')
-        else:
-            pass
-        if timecode_type == 'auto':  # 自动判断类型逻辑
-            if SMPTE_NDF_REGEX.match(timecode_value):  # SMPTE NDF 强制DF为False
-                timecode_type = 'smpte'
-                if self.__drop_frame == True:
-                    # 判断丢帧状态与帧率是否匹配 不匹配则强制转换
-                    if round(self.__fps, 2) % 29.97 == 0 or round(self.__fps, 2) % 23.98 == 0:
-                        self.__drop_frame = True
-                    else:
-                        self.__drop_frame = False
-                        logging.info(
-                            'Timecode.__init__.str.auto: This FPS is NOT Drop-Framable, force drop_frame to False')
-                else:
-                    self.__drop_frame = False
-            elif SMPTE_DF_REGEX.match(timecode_value):
-                timecode_type = 'smpte'
-                # 判断丢帧状态与帧率是否匹配 不匹配则强制转换
-                if round(self.__fps, 2) % 29.97 == 0 or round(self.__fps, 2) % 23.98 == 0 :
-                    self.__drop_frame = True
-                else:
-                    self.__drop_frame = False
-                    logging.info(
-                        'Timecode.__init__.str.auto: This FPS is NOT Drop-Framable, force drop_frame to False')
-            elif SRT_REGEX.match(timecode_value):
-                timecode_type = 'srt'
-            elif FFMPEG_REGEX.match(timecode_value):
-                timecode_type = 'ffmpeg'
-            elif FCPX_REGEX.match(timecode_value):
-                timecode_type = 'fcpx'
-            elif FRAME_REGEX.match(timecode_value):
-                timecode_type = 'frame'
-            elif TIME_REGEX.match(timecode_value):
-                timecode_type = 'time'
-            else:
-                pass
-        else:
-            pass  # 这里不用elif是因为auto类型也需要利用下面的部分进行操作
-        if timecode_type == 'smpte':  # smpte TC
-            if SMPTE_REGEX.match(timecode_value):  # 判断输入是否符合SMPTE类型
-                pass
-            else:
-                logging.error(
-                    'Timecode.__init__.smpte: Timecode type DONOT match input value! Check input.')
-                raise DFTTTimecodeTypeError
-            self.__type = timecode_type
-            temp_timecode_list = [int(x) if x else 0 for x in SMPTE_REGEX.match(
-                timecode_value).groups()]  # 正则取值
-            hh = temp_timecode_list[0]
-            mm = temp_timecode_list[1]
-            ss = temp_timecode_list[2]
-            ff = temp_timecode_list[3]
-            if ff > self.__nominal_fps - 1:  # 判断输入帧号在当前帧率下是否合法
-                logging.error(
-                    'Timecode.__init__.smpte: This timecode is illegal under given params, check your input!')
-                raise DFTTTimecodeValueError
-            else:
-                pass
-            if self.__drop_frame == False:  # 时码丢帧处理逻辑
-                frame_index = ff + self.__nominal_fps * \
-                    (ss + mm * 60 + hh * 3600)
-            else:
-                drop_per_min = self.__nominal_fps / 30 * 2
-                # 检查是否有DF下不合法的帧号
-                if mm % 10 != 0 and ss == 0 and ff in (0, drop_per_min - 1):
-                    logging.error(
-                        'Timecode.__init__.smpte: This timecode is illegal under given params, check your input!')
-                    raise DFTTTimecodeValueError
-                else:
-                    total_minutes = 60 * hh + mm
-                    frame_index = (hh * 3600 + mm * 60 + ss) * self.__nominal_fps + ff - (
-                        self.__nominal_fps / 30) * 2 * (
-                        total_minutes - total_minutes // 10)  # 逢十分钟不丢帧 http://andrewduncan.net/timecodes/
-            if self.__strict == True:  # strict输入逻辑
-                frame_index = frame_index % (self.__fps * 86400) if self.__drop_frame == True else frame_index % (
-                    self.__nominal_fps * 86400)  # 对于DF时码来说，严格处理取真实FPS的模，对于NDF时码，则取名义FPS的模
-            else:
-                pass
-            if minus_flag == False:
-                pass
-            else:
-                frame_index = -frame_index
-            self.__precise_time = Fraction(
-                frame_index / self.__fps)  # 时间戳=帧号/帧率
-        elif timecode_type == 'srt':  # srt字幕
-            if SRT_REGEX.match(timecode_value):  # 判断输入是否符合SRT类型
-                pass
-            else:
-                logging.error(
-                    'Timecode.__init__.srt: Timecode type DONOT match input value! Check input.')
-                raise DFTTTimecodeTypeError
-            self.__type = timecode_type
-            temp_timecode_list = [
-                int(x) if x else 0 for x in SRT_REGEX.match(timecode_value).groups()]
-            # 由于SRT格式本身不存在帧率，将为SRT赋予默认帧率和丢帧状态
-            logging.info('Timecode.__init__.srt: SRT timecode framerate ' +
-                         str(self.__fps) + ', DF=' + str(self.__drop_frame) + " assigned")
-            hh = temp_timecode_list[0]
-            mm = temp_timecode_list[1]
-            ss = temp_timecode_list[2]
-            sub_sec = temp_timecode_list[3]  # 取毫秒
-            if minus_flag == False:
-                self.__precise_time = (
-                    Fraction(hh * 3600 + mm * 60 + ss + sub_sec / 1000))
-            else:
-                self.__precise_time = - \
-                    (Fraction(hh * 3600 + mm * 60 + ss + sub_sec / 1000))
-            if self.__strict == True:  # strict逻辑 对于非帧相关值（时间戳） 直接取模
-                self.__precise_time = self.__precise_time % 86400
-            else:
-                pass
-        elif timecode_type == 'dlp':  # cinecanvas字幕
-            if DLP_REGEX.match(timecode_value):
-                pass
-            else:
-                logging.error(
-                    'Timecode.__init__.dlp: Timecode type DONOT match input value! Check input.')
-                raise DFTTTimecodeTypeError
-            self.__type = timecode_type
-            temp_timecode_list = [
-                int(x) if x else 0 for x in DLP_REGEX.match(timecode_value).groups()]
-            # 由于DLP不存在帧率，将为DLP赋予默认帧率和丢帧状态
-            logging.info('Timecode.__init__.dlp: DLP timecode framerate ' +
-                         str(self.__fps) + ', DF=' + str(self.__drop_frame) + " assigned")
-            hh = temp_timecode_list[0]
-            mm = temp_timecode_list[1]
-            ss = temp_timecode_list[2]
-            sub_sec = temp_timecode_list[3]  # 取子帧戳 dlp每秒共250个子帧 即4ms一个
-            # 详见https://interop-docs.cinepedia.com/Reference_Documents/CineCanvas(tm)_RevC.pdf 第17页 “TimeIn”部分
-            if minus_flag == False:
-                self.__precise_time = Fraction(
-                    hh * 3600 + mm * 60 + ss + sub_sec / 250)
-            else:
-                self.__precise_time = - \
-                    Fraction(hh * 3600 + mm * 60 + ss + sub_sec / 250)
-            if self.__strict == True:  # strict逻辑 对于非帧相关值（时间戳） 直接取模
-                self.__precise_time = self.__precise_time % 86400
-            else:
-                pass
-        elif timecode_type == 'ffmpeg':  # ffmpeg时间
-            if FFMPEG_REGEX.match(timecode_value):
-                pass
-            else:
-                logging.error(
-                    'Timecode.__init__.ffmpeg: Timecode type DONOT match input value! Check input.')
-                raise DFTTTimecodeTypeError
-            self.__type = timecode_type
-            temp_timecode_list = [
-                int(x) if x else 0 for x in FFMPEG_REGEX.match(timecode_value).groups()]
-            hh = temp_timecode_list[0]
-            mm = temp_timecode_list[1]
-            ss = temp_timecode_list[2]
-            sub_sec = temp_timecode_list[3]
-            if minus_flag == False:
-                self.__precise_time = Fraction(
-                    hh * 3600 + mm * 60 + ss + float('0.{}'.format(sub_sec)))
-            else:
-                self.__precise_time = - \
-                    Fraction(hh * 3600 + mm * 60 + ss +
-                             float('0.{}'.format(sub_sec)))
-            if self.__strict == True:  # strict逻辑 对于非帧相关值（时间戳） 直接取模
-                self.__precise_time = self.__precise_time % 86400
-            else:
-                pass
-        elif timecode_type == 'fcpx':  # fcpx xml时间戳
-            if FCPX_REGEX.match(timecode_value):
-                pass
-            else:
-                logging.error(
-                    'Timecode.__init__.fcpx: Timecode type DONOT match input value! Check input.')
-                raise DFTTTimecodeTypeError
-            self.__type = timecode_type
-            temp_timecode_list = [
-                int(x) if x else 0 for x in FCPX_REGEX.match(timecode_value).groups()]
-            print(temp_timecode_list[0])
-            if minus_flag == False:
-                self.__precise_time = Fraction(
-                    temp_timecode_list[0], temp_timecode_list[1])
-            else:
-                self.__precise_time = - \
-                    Fraction(temp_timecode_list[0], temp_timecode_list[1])
-            if self.__strict == True:  # strict逻辑 对于非帧相关值（时间戳） 直接取模
-                self.__precise_time = self.__precise_time % 86400
-            else:
-                pass
-        elif timecode_type == 'frame':  # 帧计数
-            if FRAME_REGEX.match(timecode_value):
-                pass
-            else:
-                logging.error(
-                    'Timecode.__init__.frame: Timecode type DONOT match input value! Check input.')
-                raise DFTTTimecodeTypeError
-            self.__type = timecode_type
-            temp_frame_index = int(FRAME_REGEX.match(timecode_value).group(1))
-            if self.__strict == True:  # 严格模式，对于丢帧时码而言 用实际FPS运算，对于不丢帧时码而言，使用名义FPS运算
-                temp_frame_index = temp_frame_index % (
-                    self.__fps * 86400) if self.__drop_frame == True else temp_frame_index % (
-                    self.__nominal_fps * 86400)
-            else:
-                pass
-            self.__precise_time = Fraction(
-                temp_frame_index / self.__fps)  # 转换为内部精准时间戳
-        elif timecode_type == 'time':  # 内部时间戳生成
-            if TIME_REGEX.match(timecode_value):
-                pass
-            else:
-                logging.error(
-                    'Timecode.__init__.time: Timecode type DONOT match input value! Check input.')
-                raise DFTTTimecodeTypeError
-            self.__type = timecode_type
-            temp_timecode_value = TIME_REGEX.match(timecode_value).group(1)
-            self.__precise_time = Fraction(temp_timecode_value)  # 内部时间戳直接等于输入值
-            if self.__strict == True:  # strict逻辑 对于非帧相关值（时间戳） 直接取模
-                self.__precise_time = self.__precise_time % 86400
-            else:
-                pass
-        else:
-            logging.error(
-                'Timecode.__init__.str: Unknown type or type DONOT match input value! Check input.')
-            raise DFTTTimecodeValueError
-        instance_success_log = 'Timecode.__init__.str: Timecode instance, type=' + str(self.__type) + ', fps=' + str(
-            self.__fps) + ', dropframe=' + str(self.__drop_frame) + ', strict=' + str(self.__strict)
-        logging.debug(instance_success_log)
-
-    # 输入为Fraction类分数，此时认为输入是时间戳，若不是，则会报错
-    @InstanceMethodDispatch.register('__init__', Fraction)
-    def _(self, timecode_value, timecode_type='time', fps=24.0, drop_frame=False, strict=True):
-        if timecode_type in ('time', 'auto'):
-            self.__type = 'time'
-            self.__fps = fps
-            self.__nominal_fps = ceil(fps)
-            self.__drop_frame = drop_frame
-            self.__strict = strict
-            self.__precise_time = timecode_value  # 内部时间戳直接等于输入值
-            if self.__strict == True:  # strict逻辑 对于非帧相关值（时间戳） 直接取模
-                self.__precise_time = self.__precise_time % 86400
-            else:
-                pass
-        else:
-            logging.error(
-                'Timecode.__init__.Fraction: Timecode type DONOT match input value! Check input.')
-            raise DFTTTimecodeTypeError
-        instance_success_log = 'Timecode.__init__.Fraction: Timecode instance, type=' + str(
-            self.__type) + ', fps=' + str(
-            self.__fps) + ', dropframe=' + str(self.__drop_frame) + ', strict=' + str(self.__strict)
-        logging.debug(instance_success_log)
-
-    @InstanceMethodDispatch.register('__init__', int)
-    def _(self, timecode_value, timecode_type='frame', fps=24.0, drop_frame=False, strict=True):
-        if timecode_type in ('frame', 'auto'):
-            self.__type = 'frame'
-            self.__fps = fps
-            self.__nominal_fps = ceil(fps)
-            self.__drop_frame = drop_frame
-            self.__strict = strict
-            temp_frame_index = timecode_value
-            if self.__strict == True:
-                temp_frame_index = temp_frame_index % (
-                    self.__fps * 86400) if self.__drop_frame == True else temp_frame_index % (
-                    self.__nominal_fps * 86400)
-            else:
-                pass
-            self.__precise_time = Fraction(temp_frame_index / self.__fps)
-        elif timecode_type == 'time':
-            self.__type = 'time'
-            self.__fps = fps
-            self.__nominal_fps = ceil(fps)
-            self.__drop_frame = drop_frame
-            self.__strict = strict
-            self.__precise_time = timecode_value  # 内部时间戳直接等于输入值
-            if self.__strict == True:  # strict逻辑 对于非帧相关值（时间戳） 直接取模
-                self.__precise_time = self.__precise_time % 86400
-            else:
-                pass
-        else:
-            logging.error(
-                'Timecode.__init__.int: Timecode type DONOT match input value! Check input.')
-            raise DFTTTimecodeTypeError
-        instance_success_log = 'Timecode.__init__.int: Timecode instance, type=' + str(
-            self.__type) + ', fps=' + str(
-            self.__fps) + ', dropframe=' + str(self.__drop_frame) + ', strict=' + str(self.__strict)
-        logging.debug(instance_success_log)
-
-    @InstanceMethodDispatch.register('__init__', float)
-    def _(self, timecode_value, timecode_type='time', fps=24.0, drop_frame=False, strict=True):
-        if timecode_type in ('time', 'auto'):
-            self.__type = 'time'
-            self.__fps = fps
-            self.__nominal_fps = ceil(fps)
-            self.__drop_frame = drop_frame
-            self.__strict = strict
-            self.__precise_time = Fraction(timecode_value)  # 内部时间戳直接等于输入值
-            if self.__strict == True:
-                self.__precise_time = self.__precise_time % 86400
-            else:
-                pass
-        else:
-            logging.error(
-                'Timecode.__init__.float: Timecode type DONOT match input value! Check input.')
-            raise DFTTTimecodeTypeError
-        instance_success_log = 'Timecode.__init__.float: Timecode instance, type=' + str(self.__type) + ', fps=' + str(
-            self.__fps) + ', dropframe=' + str(self.__drop_frame) + ', strict=' + str(self.__strict)
-        logging.debug(instance_success_log)
-
-    @InstanceMethodDispatch.register('__init__', tuple)
-    def _(self, timecode_value, timecode_type='time', fps=24.0, drop_frame=False, strict=True):
-        if timecode_type in ('time', 'auto'):
-            self.__type = 'time'
-            self.__fps = fps
-            self.__nominal_fps = ceil(fps)
-            self.__drop_frame = drop_frame
-            self.__strict = strict
-            self.__precise_time = Fraction(
-                int(timecode_value[0]), int(timecode_value[1]))  # 将tuple输入视为分数
-            if self.__strict == True:
-                self.__precise_time = self.__precise_time % 86400
-            else:
-                pass
-        else:
-            logging.error(
-                'Timecode.__init__.tuple: Timecode type DONOT match input value! Check input.')
-            raise DFTTTimecodeTypeError
-        instance_success_log = 'Timecode.__init__.tuple: Timecode instance, type=' + str(self.__type) + ', fps=' + str(
-            self.__fps) + ', dropframe=' + str(self.__drop_frame) + ', strict=' + str(self.__strict)
-        logging.debug(instance_success_log)
-
-    @InstanceMethodDispatch.register('__init__', list)
-    def _(self, timecode_value, timecode_type='time', fps=24.0, drop_frame=False, strict=True):
-        if timecode_type in ('time', 'auto'):
-            self.__type = timecode_type
-            self.__fps = fps
-            self.__nominal_fps = ceil(fps)
-            self.__drop_frame = drop_frame
-            self.__strict = strict
-            self.__precise_time = Fraction(
-                int(timecode_value[0]), int(timecode_value[1]))  # 将list输入视为分数
-            if self.__strict == True:
-                self.__precise_time = self.__precise_time % 86400
-            else:
-                pass
-        else:
-            logging.error(
-                'Timecode.__init__.list: Timecode type DONOT match input value! Check input.')
-            raise DFTTTimecodeTypeError
-        instance_success_log = 'Timecode.__init__.list: Timecode instance, type=' + str(self.__type) + ', fps=' + str(
-            self.__fps) + ', dropframe=' + str(self.__drop_frame) + ', strict=' + str(self.__strict)
-        logging.debug(instance_success_log)
-
-    @property
-    def type(self):
-        return self.__type
-
-    @property
-    def fps(self):
-        return self.__fps
-
-    @property
-    def is_drop_frame(self):
-        return self.__drop_frame
-
-    @property
-    def is_strict(self):
-        return self.__strict
-
-    @property
-    def framecount(self):
-        return int(self._convert_to_output_frame())
-
-    @property
-    def timestamp(self):
-        return float(self._convert_to_output_time())
-
-    @property
-    def precise_timestamp(self):
-        return self.__precise_time
-
-    def _convert_to_output_smpte(self, output_part=0)->str:
-        minus_flag = False
-        frame_index = round(self.__precise_time * self.__fps)  # 从内部时间戳计算得帧计数
-        if frame_index < 0:  # 负值时，打上flag，并翻转负号
-            minus_flag = True
-            frame_index = -frame_index
-        else:
-            pass
-        if self.__drop_frame == False:  # 不丢帧
-            # 对于不丢帧时码而言 时码到帧不需要额外预处理
-            output_ff = round(frame_index % self.__nominal_fps)
-            output_ss = round((frame_index // self.__nominal_fps) % 60)
-            output_mm = round(((frame_index // self.__nominal_fps) // 60) % 60)
-            output_hh = round(
-                (((frame_index // self.__nominal_fps) // 60) // 60))
-        else:  # 丢帧
-            drop_per_min = self.__nominal_fps / 30 * 2  # 提前计算每分钟丢帧数量 简化后续计算
-            d = frame_index // (self.__nominal_fps * 600 -
-                                9 * drop_per_min)  # 计算经过几个十分钟
-            m = frame_index % (self.__nominal_fps * 600 -
-                               9 * drop_per_min)  # 经过几个十分钟再取余
-            if m == 0 or m == 1:
-                drop_frame_frame_number = frame_index + drop_per_min * 9 * d  # 负数整除逻辑额外处理
-            else:
-                drop_frame_frame_number = frame_index + drop_per_min * 9 * d + drop_per_min * (
-                    (m - drop_per_min) // (self.__nominal_fps * 60 - drop_per_min))  # 剩余小于十分钟部分计算丢了多少帧，补偿
-            output_ff = round(drop_frame_frame_number % self.__nominal_fps)
-            output_ss = round(
-                (drop_frame_frame_number // self.__nominal_fps) % 60)
-            output_mm = round(
-                ((drop_frame_frame_number // self.__nominal_fps) // 60) % 60)
-            output_hh = round(
-                (((drop_frame_frame_number // self.__nominal_fps) // 60) // 60))
-        if output_part == 0:
-            if self.__drop_frame == False:  # 丢帧时码的帧号前应为分号
-                output_str = '{}{:02d}:{:02d}:{:02d}:'.format('' if minus_flag == False else '-',
-                                                              output_hh, output_mm, output_ss)
-            else:
-                output_str = '{}{:02d}:{:02d}:{:02d};'.format('' if minus_flag == False else '-',
-                                                              output_hh, output_mm, output_ss)
-            if self.__fps < 100:  # 高帧频时码最后需要补零为三位
-                output_str = output_str + '{:02d}'.format(output_ff)
-            else:
-                output_str = output_str + '{:03d}'.format(output_ff)
-            return output_str
-        elif output_part == 1:
-            return '{}{:02d}'.format('' if minus_flag == False else '-', output_hh)
-        elif output_part == 2:
-            return '{:02d}'.format(output_mm)
-        elif output_part == 3:
-            return '{:02d}'.format(output_ss)
-        elif output_part == 4:
-            if self.__fps < 100:  # 高帧频时码最后需要补零为三位
-                return '{:02d}'.format(output_ff)
-            else:
-                return '{:03d}'.format(output_ff)
-        else:
-            logging.warning(
-                'Timecode._convert_to_output_smpte: No such part, will return the last part of timecode')
-            if self.__fps < 100:  # 高帧频时码最后需要补零为三位
-                return '{:02d}'.format(output_ff)
-            else:
-                return '{:03d}'.format(output_ff)
-
-    def _convert_to_output_srt(self, output_part=0)->str:
-        minus_flag = False
-        if self.__precise_time < 0:  # 负值时，打上flag，并翻转负号
-            minus_flag = True
-            temp_precise_time = -self.__precise_time
-        else:
-            temp_precise_time = self.__precise_time
-        output_hh = int(temp_precise_time / 3600)
-        output_mm = (temp_precise_time - output_hh * 3600) // 60
-        output_ss = round(
-            (temp_precise_time - output_hh * 3600 - output_mm * 60) // 1)
-        output_sub_sec = round((temp_precise_time % 1) * 1000)  # 计算毫秒
-        if output_part == 0:
-            return '{}{:02d}:{:02d}:{:02d},{:03d}'.format('' if minus_flag == False else '-',
-                                                          output_hh, output_mm, output_ss, output_sub_sec)
-        elif output_part == 1:
-            return '{}{:02d}'.format('' if minus_flag == False else '-', output_hh)
-        elif output_part == 2:
-            return '{:02d}'.format(output_mm)
-        elif output_part == 3:
-            return '{:02d}'.format(output_ss)
-        elif output_part == 4:
-            return '{:03d}'.format(output_sub_sec)
-        else:
-            logging.warning(
-                'Timecode._convert_to_output_srt: No such part, will return the last part of timecode')
-            return '{:03d}'.format(output_sub_sec)
-
-    def _convert_to_output_dlp(self, output_part=0)->str:
-        minus_flag = False
-        if self.__precise_time < 0:  # 负值时，打上flag，并翻转负号
-            minus_flag = True
-            temp_precise_time = -self.__precise_time
-        else:
-            temp_precise_time = self.__precise_time
-        output_hh = int(temp_precise_time / 3600)
-        output_mm = (temp_precise_time - output_hh * 3600) // 60
-        output_ss = round(
-            (temp_precise_time - output_hh * 3600 - output_mm * 60) // 1)
-        output_sub_sec = round((temp_precise_time % 1) * 250)  # 计算帧戳
-        if output_part == 0:
-            return '{}{:02d}:{:02d}:{:02d}:{:03d}'.format('' if minus_flag == False else '-',
-                                                          output_hh, output_mm, output_ss, output_sub_sec)
-        elif output_part == 1:
-            return '{}{:02d}'.format('' if minus_flag == False else '-', output_hh)
-        elif output_part == 2:
-            return '{:02d}'.format(output_mm)
-        elif output_part == 3:
-            return '{:02d}'.format(output_ss)
-        elif output_part == 4:
-            return '{:03d}'.format(output_sub_sec)
-        else:
-            logging.warning(
-                'Timecode._convert_to_output_dlp: No such part, will return the last part of timecode')
-            return '{:03d}'.format(output_sub_sec)
-
-    def _convert_to_output_ffmpeg(self, output_part=0)->str:
-        minus_flag = False
-        if self.__precise_time < 0:  # 负值时，打上flag，并翻转负号
-            minus_flag = True
-            temp_precise_time = -self.__precise_time
-        else:
-            temp_precise_time = self.__precise_time
-        output_hh = int(temp_precise_time / 3600)
-        output_mm = (temp_precise_time - output_hh * 3600) // 60
-        output_ss = round(
-            (temp_precise_time - output_hh * 3600 - output_mm * 60) // 1)
-        output_sub_sec = round((temp_precise_time % 1) * 100)  # 计算毫秒
-        if output_part == 0:
-            return '{}{:02d}:{:02d}:{:02d}.{:02d}'.format('' if minus_flag == False else '-',
-                                                          output_hh, output_mm, output_ss, output_sub_sec)
-        elif output_part == 1:
-            return '{}{:02d}'.format('' if minus_flag == False else '-', output_hh)
-        elif output_part == 2:
-            return '{:02d}'.format(output_mm)
-        elif output_part == 3:
-            return '{:02d}'.format(output_ss)
-        elif output_part == 4:
-            return '{:0d}'.format(output_sub_sec)
-        else:
-            logging.warning(
-                'Timecode._convert_to_output_ffmpeg: No such part, will return the last part of timecode')
-            return '{:03d}'.format(output_sub_sec)
-
-    def _convert_to_output_fcpx(self, output_part=0)->str:
-        if output_part == 0:
-            pass
-        else:
-            logging.warning(
-                '_convert_to_output_fcpx: This timecode type has only one part.')
-        return '{numerator}{denominator}s'.format(numerator=self.__precise_time.numerator,
-                                                  denominator='' if float(
-                                                      self.__precise_time).is_integer() else '/{}'.format(
-                                                      self.__precise_time.denominator))
-
-    def _convert_to_output_frame(self, output_part=0)->str:
-        if output_part == 0:
-            pass
-        else:
-            logging.warning(
-                'Timecode._convert_to_output_frame: This timecode type has only one part.')
-        return str(round(self.__precise_time * self.__fps))
-
-    def _convert_to_output_time(self, output_part=0)->str:
-        if output_part == 0:
-            pass
-        else:
-            logging.warning(
-                'Timecode._convert_to_output_time: This timecode type has only one part.')
-        output_time = round(float(self.__precise_time), 5)
-        return str(output_time)
-
-    def timecode_output(self, dest_type='auto', output_part=0):
-        if dest_type == 'auto':
-            func = getattr(self, '_convert_to_output_{}'.format(self.__type))
-        else:
-            func = getattr(self, '_convert_to_output_{}'.format(dest_type))
-        if func:
-            return func(output_part)
-        else:
-            logging.warning(
-                'Timecode.timecode_output: CANNOT find such destination type, will return SMPTE type')
-            func = getattr(self, '_convert_to_output_smpte', None)
-            return func(output_part)
-
-    def set_fps(self, dest_fps, rounding=True)->'DfttTimecode':
-        self.__fps = dest_fps
-        self.__nominal_fps = ceil(self.__fps)
-        if rounding == True:
-            self.__precise_time = round(
-                self.__precise_time * self.__fps) / self.__fps
-        else:
-            pass
-        return self
-
-    def set_type(self, dest_type='smpte', rounding=True)->'DfttTimecode':
-        if dest_type in ('smpte', 'srt', 'dlp', 'ffmpeg', 'fcpx', 'frame', 'time'):
-            self.__type = dest_type
-        else:
-            logging.warning('No such type, will remain current type.')
-        if rounding == True:
-            temp_str = self.timecode_output(dest_type)
-            temp_timecode_object = DfttTimecode(
-                temp_str, dest_type, self.__fps, self.__drop_frame, self.__strict)
-            self.__precise_time = temp_timecode_object.__precise_time
-        else:
-            pass
-        return self
-
-    def set_strict(self, strict=True)->'DfttTimecode':
-        if strict == self.__strict:
-            pass
-        else:
-            temp_timecode_object = DfttTimecode(self.__precise_time, 'time', self.__fps, self.__drop_frame,
-                                                strict)
-            self.__precise_time = temp_timecode_object.__precise_time
-            self.__strict = strict
-        return self
-
-    def __repr__(self):
-        return '<DfttTimecode>({}{}, {}{}, {}{:.02f} {}, {})'.format('Timecode:', self.timecode_output(self.__type),
-                                                                     'Type:', self.__type, 'FPS:', float(
-                                                                         self.__fps),
-                                                                     'DF' if self.__drop_frame == True else 'NDF',
-                                                                     'Strict' if self.__strict == True else 'Non-Strict')
-
-    def __str__(self):
-        return self.timecode_output()
-    
-    def __add__(self, other):  # 运算符重载，加号，加int则认为是帧，加float则认为是时间
-        temp_sum = self.__precise_time
-        if isinstance(other, DfttTimecode):
-            if self.__fps == other.__fps and self.__drop_frame == other.__drop_frame:
-                temp_sum = self.__precise_time + other.__precise_time
-                self.__strict=self.__strict or other.__strict
-            else:  # 帧率不同不允许相加，报错
-                logging.error(
-                    'Timecode.__add__: Timecode addition requires exact same FPS.')
-                raise DFTTTimecodeOperatorError
-        elif isinstance(other, int):  # 帧
-            temp_sum = self.__precise_time + (other / self.__fps)
-        elif isinstance(other, float):  # 时间
-            temp_sum = self.__precise_time + other
-        elif isinstance(other, Fraction):  # 时间
-            temp_sum = self.__precise_time + other
-        else:
-            logging.error('Timecode.__add__: Undefined addition.')
-            raise DFTTTimecodeOperatorError
-        temp_object = DfttTimecode(
-            temp_sum, 'time', self.__fps, self.__drop_frame, self.__strict)
-        temp_object.set_type(self.type, rounding=False)
-        return temp_object
-
-    def __radd__(self, other):  # 加法交换律
-        return self.__add__(other)
-
-    def __sub__(self, other):  # 运算符重载，减法，同理，int是帧，float是时间
-        diff = self.__precise_time
-        if isinstance(other, DfttTimecode):
-            if self.__fps == other.__fps and self.__drop_frame == other.__drop_frame:
-                diff = self.__precise_time - other.__precise_time
-                self.__strict=self.__strict or other.__strict
-            else:
-                logging.error(
-                    'Timecode.__sub__: Timecode subtraction requires exact same FPS.')
-                raise DFTTTimecodeOperatorError
-        elif isinstance(other, int):  # 帧
-            diff = self.__precise_time - other / self.__fps
-        elif isinstance(other, float):  # 时间
-            diff = self.__precise_time - other
-        elif isinstance(other, Fraction):  # 时间
-            diff = self.__precise_time - other
-        else:
-            logging.log(30, 'Timecode.__sub__: Undefined subtraction.')
-            raise DFTTTimecodeOperatorError
-        temp_object = DfttTimecode(
-            diff, 'time', self.__fps, self.__drop_frame, self.__strict)
-        temp_object.set_type(self.type, rounding=False)
-        return temp_object
-
-    def __rsub__(self, other):  # 运算符重载，减法，同理，int是帧，float是时间
-        diff = self.__precise_time
-        if isinstance(other, int):  # 帧
-            diff = other / self.__fps - self.__precise_time
-        elif isinstance(other, float):  # 秒
-            diff = other - self.__precise_time
-        elif isinstance(other, Fraction):  # 时间
-            diff = other - self.__precise_time
-        else:
-            logging.error('Timecode.__rsub__: Undefined subtraction.')
-            raise DFTTTimecodeOperatorError
-        temp_object = DfttTimecode(
-            diff, 'time', self.__fps, self.__drop_frame, self.__strict)
-        temp_object.set_type(self.type, rounding=False)
-        return temp_object
-
-    def __mul__(self, other):  # 运算符重载，乘法，int和float都是倍数
-        prod = self.__precise_time
-        if isinstance(other, DfttTimecode):
-            logging.error(
-                'Timecode.__mul__: Timecode CANNOT multiply with another Timecode.')
-            raise DFTTTimecodeOperatorError
-        elif isinstance(other, int):
-            prod = self.__precise_time * other
-        elif isinstance(other, float):
-            prod = self.__precise_time * other
-        elif isinstance(other, Fraction):
-            prod = self.__precise_time * other
-        else:
-            logging.error('Timecode.__mul__: Undefined multiplication.')
-            raise DFTTTimecodeOperatorError
-        temp_object = DfttTimecode(
-            prod, 'time', self.__fps, self.__drop_frame, self.__strict)
-        temp_object.set_type(self.type, rounding=False)
-        return temp_object
-
-    def __rmul__(self, other):  # 乘法交换律
-        return self.__mul__(other)
-
-    def __truediv__(self, other):
-        quo_time = self.__precise_time  # quo_time是商（时间戳）
-        if isinstance(other, DfttTimecode):
-            logging.error(
-                'Timecode.__truediv__: Timecode CANNOT be devided by another Timecode.')
-            raise DFTTTimecodeOperatorError
-        elif isinstance(other, int):  # timecode与数相除，得到结果是timecode
-            quo_time = self.__precise_time / other
-        elif isinstance(other, float):  # timecode与数相除，得到结果是timecode
-            quo_time = self.__precise_time / other
-        elif isinstance(other, Fraction):  # timecode与数相除，得到结果是timecode
-            quo_time = self.__precise_time / other
-        else:
-            logging.error('Timecode.__truediv__: Undefined division.')
-            raise DFTTTimecodeOperatorError
-        temp_object = DfttTimecode(
-            quo_time, 'time', self.__fps, self.__drop_frame, self.__strict)
-        temp_object.set_type(self.type, rounding=False)
-        return temp_object
-
-    def __rtruediv__(self, other):
-        if isinstance(other, int) or isinstance(other, float) or isinstance(other, Fraction):
-            logging.error(
-                'Timecode.__rtruediv__: Number CANNOT be devided by a Timecode.')
-            raise DFTTTimecodeOperatorError
-        else:
-            logging.error('Timecode.__rtruediv__: Undefined division.')
-            raise DFTTTimecodeOperatorError
-
-    def __eq__(self, other):  # 判断相等
-        if isinstance(other, DfttTimecode):  # 与另一个Timecode对象比较 比双方的时间戳 精确到5位小数
-            if self.fps != other.fps:
-                raise DFTTTimecodeOperatorError
-            else:
-                return round(self.__precise_time, 5) == round(other.__precise_time, 5)
-        elif isinstance(other, int):  # 与int比较 默认int为帧号 比较当前timecode对象的帧号是否与其一致
-            return int(self.timecode_output('frame')) == other
-        elif isinstance(other, float):  # 与float比较 默认float为时间戳 比较当前timecode对象的时间戳是否与其一致 精确到5位小数
-            return float(round(self.__precise_time, 5)) == round(other, 5)
-        # 与Fraction比较 默认Fraction为时间戳 比较当前timecode对象的时间戳是否与其一致 精确到5位小数
-        elif isinstance(other, Fraction):
-            return round(self.__precise_time, 5) == round(other, 5)
-        else:
-            logging.error('CANNOT compare with such data type.')
-            raise DFTTTimecodeTypeError
-
-    def __ne__(self, other):
-        return not self.__eq__(other)
-
-    def __lt__(self, other):  # 详见__eq__
-        if isinstance(other, DfttTimecode):
-            if self.fps != other.fps:
-                raise DFTTTimecodeOperatorError
-            else:
-                return round(self.__precise_time, 5) < round(other.__precise_time, 5)
-        elif isinstance(other, int):
-            return int(self.timecode_output('frame')) < other
-        elif isinstance(other, float):
-            return float(round(self.__precise_time, 5)) < round(other, 5)
-        elif isinstance(other, Fraction):
-            return round(self.__precise_time, 5) < round(other, 5)
-        else:
-            logging.error('CANNOT compare with such data type.')
-            raise DFTTTimecodeTypeError
-
-    def __le__(self, other):  # 详见__eq__
-        if isinstance(other, DfttTimecode):
-            if self.fps != other.fps:
-                raise DFTTTimecodeOperatorError
-            else:
-                return round(self.__precise_time, 5) <= round(other.__precise_time, 5)
-        elif isinstance(other, int):
-            return int(self.timecode_output('frame')) <= other
-        elif isinstance(other, float):
-            return float(round(self.__precise_time, 5)) <= round(other, 5)
-        elif isinstance(other, Fraction):
-            return round(self.__precise_time, 5) <= round(other, 5)
-        else:
-            logging.error('CANNOT compare with such data type.')
-            raise DFTTTimecodeTypeError
-
-    def __gt__(self, other):  # 详见__eq__
-        if isinstance(other, DfttTimecode):
-            if self.fps != other.fps:
-                raise DFTTTimecodeOperatorError
-            else:
-                return round(self.__precise_time, 5) > round(other.__precise_time, 5)
-        elif isinstance(other, int):
-            return int(self.timecode_output('frame')) > other
-        elif isinstance(other, float):
-            return float(round(self.__precise_time, 5)) > round(other, 5)
-        elif isinstance(other, Fraction):
-            return round(self.__precise_time, 5) > round(other, 5)
-        else:
-            logging.error('CANNOT compare with such data type.')
-            raise DFTTTimecodeTypeError
-
-    def __ge__(self, other):  # 详见__eq__
-        if isinstance(other, DfttTimecode):
-            if self.fps != other.fps:
-                raise DFTTTimecodeOperatorError
-            else:
-                return round(self.__precise_time, 5) >= round(other.__precise_time, 5)
-        elif isinstance(other, int):
-            return int(self.timecode_output('frame')) >= other
-        elif isinstance(other, float):
-            return float(round(self.__precise_time, 5)) >= round(other, 5)
-        elif isinstance(other, Fraction):
-            return round(self.__precise_time, 5) >= round(other, 5)
-        else:
-            logging.error('CANNOT compare with such data type.')
-            raise DFTTTimecodeTypeError
-
-    def __neg__(self):  # 取负操作 返回时间戳取负的Timecode对象（strict规则照常应用 例如01:00:00:00 strict的对象 取负后为23:00:00:00）
-        temp_object = DfttTimecode(-self.__precise_time, 'time',
-                                   self.__fps, self.__drop_frame, self.__strict)
-        temp_object.set_type(self.type, rounding=False)
-        return temp_object
-
-    def __float__(self):
-        return self.timestamp
-
-    def __int__(self):
-<<<<<<< HEAD
-        return self.framecount
-
-
-class DfttTimeRange:
-    __start = DfttTimecode(0)
-    __end = DfttTimecode(1)
-    __fps = 24.0
-    __forward = True
-
-    def __init__(self, start_tc, end_tc, fps=24.0):
-        if isinstance(start_tc, DfttTimecode) and isinstance(end_tc, DfttTimecode):
-            if start_tc.fps != end_tc.fps:
-                raise DFTTTimeRangeFPSError
-            
-            if start_tc.timestamp == end_tc.timestamp:
-                raise DFTTTimeRangeValueError(
-                    'Time range cannot be zero-length!')
-                
-            self.__start = start_tc
-            self.__end = end_tc
-            self.__fps = start_tc.fps      
-        elif isinstance(start_tc, DfttTimecode):
-            try:
-                end_tc = DfttTimecode(end_tc, fps=start_tc.fps, drop_frame=start_tc.is_drop_frame,
-                                      strict=start_tc.is_strict)
-                if start_tc.timestamp != end_tc.timestamp:
-                    self.__start = start_tc
-                    self.__end = end_tc
-                    self.__fps = start_tc.fps
-                else:
-                    raise DFTTTimeRangeValueError
-            except DFTTError:
-                raise DFTTTimeRangeTypeError
-        elif isinstance(end_tc, DfttTimecode):
-            try:
-                start_tc = DfttTimecode(start_tc, fps=end_tc.fps, drop_frame=end_tc.is_drop_frame,
-                                        strict=end_tc.is_strict)
-                if start_tc.timestamp != end_tc.timestamp:
-                    self.__start = start_tc
-                    self.__end = end_tc
-                    self.__fps = start_tc.fps
-                else:
-                    raise DFTTTimeRangeValueError
-            except DFTTError:
-                raise DFTTTimeRangeTypeError
-        else:
-            raise DFTTTimeRangeTypeError
-
-    @property
-    def duration(self) -> float:
-        return float(self.__end - self.__start)
-
-    @property
-    def framecount(self) -> int:
-        return int(self.__end - self.__start)
-
-    @property
-    def start(self) -> DfttTimecode:
-        return deepcopy(self.__start)
-
-    @property
-    def end(self) -> DfttTimecode:
-        return deepcopy(self.__end)
-
-    def offset(self, offset_value):
-        try:
-            self.__start += offset_value
-            self.__end += offset_value
-        except DFTTError:
-            raise DFTTTimeRangeMethodError
-
-    def align_to(self, time, head_or_tail=True):
-        # TODO
-        pass
-
-    def handle(self, head, tail=None):
-        tail = head if tail is None else tail
-        try:
-            self.__start -= head
-            self.__end += tail
-        except DFTTError:
-            raise DFTTTimeRangeMethodError
-        if self.__start == self.__end:
-            raise DFTTTimeRangeValueError
-        else:
-            pass
-
-    def retime(self, retime_factor):
-        if type(retime_factor) in (int, float, Fraction):
-            temp_duration = (self.__end - self.__start).precise_timestamp
-            self.__end = self.__start + temp_duration / retime_factor
-        else:
-            raise DFTTTimeRangeTypeError
-
-    def cut(self, cut_point):
-        try:
-            if cut_point in self:
-                return [DfttTimeRange(self.__start, cut_point), DfttTimeRange(self.__end, cut_point)]
-            else:
-                return [self]
-        except DFTTError:
-            raise DFTTTimeRangeTypeError
-
-    def iter(self, step=1):
-        return self.__iter__(step)
-
-    def overlap_with(self, other):
-        if isinstance(other, DfttTimeRange):
-            if self.__start < other.__start:
-                print(1)
-                return self.__end - other.__start > 0 and other.__start - self.__start > 0
-            else:
-                return other.__end - self.__start > 0 and self.__start - other.__start > 0
-        else:
-            raise DFTTTimeRangeTypeError('Other NOT DfttTimeRange')
-
-    def seperate_with(self, other):
-        if isinstance(other, DfttTimeRange):
-            #TODO
-            pass
-
-    def __repr__(self):
-        output_str1 = '{}{}, {}{}, {}{:.02f} {}, {}'.format('Timecode:',
-                                                            self.__start.timecode_output(
-                                                                self.__start.type),
-                                                            'Type:', self.__start.type, 'FPS:', float(
-                                                                self.__start.fps),
-                                                            'DF' if self.__start.is_drop_frame is True else 'NDF',
-                                                            'Strict' if self.__start.is_strict is True else 'Non-Strict')
-        output_str2 = '{}{}, {}{}, {}{:.02f} {}, {}'.format('Timecode:',
-                                                            self.__end.timecode_output(
-                                                                self.__end.type),
-                                                            'Type:', self.__end.type, 'FPS:', float(
-                                                                self.__end.fps),
-                                                            'DF' if self.__end.is_drop_frame is True else 'NDF',
-                                                            'Strict' if self.__end.is_strict is True else 'Non-Strict')
-        return '<DfttTimeRange>\n|{}{}|\n|{}{}|'.format('Start:', output_str1, 'End:', output_str2)
-
-    def __len__(self):
-        return self.framecount
-
-    def __contains__(self, item):
-        if isinstance(item, DfttTimecode):
-            # return self.__start <= item <= self.__end
-            return self.__end - item > 0 and item - self.__start > 0
-        elif isinstance(item, DfttTimeRange):
-            return self.__end - item.__start > 0 and item.__start - self.__start > 0 and\
-                self.__end - item.__end > 0 and item.__end - self.__start > 0
-        else:
-            try:
-                return self.__end - item > 0 and item - self.__start > 0
-            except DFTTError:
-                raise DFTTTimeRangeTypeError
-
-    def __iter__(self, step=1):
-        tc = self.start
-        while tc <= self.__end:
-            yield tc
-            tc += step
-
-    def __lshift__(self, other):
-        self.handle(head=other, tail=0)
-
-    def __rshift__(self, other):
-        self.handle(head=0, tail=other)
-=======
-        return self.framecount
-
->>>>>>> fafe3a7f
+import logging
+from fractions import Fraction
+from dftt_timecode.dispatch import InstanceMethodDispatch
+from dftt_timecode.error import *
+from dftt_timecode.pattern import *
+from math import ceil
+from copy import deepcopy
+
+# logging.basicConfig(filename='dftt_timecode_log.txt',
+#                     filemode='w',
+#                     format='%(asctime)s %(filename)s[line:%(lineno)d] %(levelname)s %(message)s',
+#                     datefmt='%Y-%m-%d %a %H:%M:%S',
+#                     level=logging.DEBUG)
+
+
+class DfttTimecode:
+    __type = 'time'
+    __fps = 24.0  # 帧率
+    __nominal_fps = 24  # 名义帧率（无小数,进一法取整）
+    __drop_frame = False  # 是否丢帧Dropframe（True为丢帧，False为不丢帧）
+    __strict = True  # 严格模式，默认为真，在该模式下不允许超出24或小于0的时码，将自动平移至0-24范围内，例如-1小时即为23小时，25小时即为1小时
+    __precise_time = Fraction(0)  # 精准时间戳，是所有时码类对象的工作基础
+
+    def __new__(cls, timecode_value=0, timecode_type='auto', fps=24.0, drop_frame=False, strict=True):
+        if isinstance(timecode_value, DfttTimecode):
+            return timecode_value
+        else:
+            return super(DfttTimecode, cls).__new__(cls)
+
+    @InstanceMethodDispatch.dispatch()  # 用InstanceMethodDispatch实现多构造函数
+    def __init__(self, timecode_value, timecode_type, fps, drop_frame, strict):  # 构造函数
+        pass
+
+    @InstanceMethodDispatch.register('__init__', str)  # 若传入的TC值为字符串，则调用此函数
+    def _(self, timecode_value, timecode_type='auto', fps=24.0, drop_frame=False, strict=True):
+        if timecode_value[0] == '-':  # 判断首位是否为负，并为flag赋值
+            minus_flag = True
+        else:
+            minus_flag = False
+        self.__fps = fps
+        # 读入帧率取整为名义帧率便于后续计算（包括判断时码是否合法，DF/NDF逻辑等) 用进一法是因为要判断ff值是否大于fps-1
+        self.__nominal_fps = ceil(fps)
+        self.__drop_frame = drop_frame
+        self.__strict = strict
+        if (round(self.__fps, 2) % 29.97 != 0 and  round(self.__fps, 2) % 23.98 != 0 and self.is_drop_frame == True):  # 判断丢帧状态与时码输入是否匹配 不匹配则强制转换
+            self.__drop_frame = False
+            logging.info(
+                'Timecode.__init__.str: This FPS is NOT Drop-Framable, force drop_frame to False')
+        else:
+            pass
+        if timecode_type == 'auto':  # 自动判断类型逻辑
+            if SMPTE_NDF_REGEX.match(timecode_value):  # SMPTE NDF 强制DF为False
+                timecode_type = 'smpte'
+                if self.__drop_frame == True:
+                    # 判断丢帧状态与帧率是否匹配 不匹配则强制转换
+                    if round(self.__fps, 2) % 29.97 == 0 or round(self.__fps, 2) % 23.98 == 0:
+                        self.__drop_frame = True
+                    else:
+                        self.__drop_frame = False
+                        logging.info(
+                            'Timecode.__init__.str.auto: This FPS is NOT Drop-Framable, force drop_frame to False')
+                else:
+                    self.__drop_frame = False
+            elif SMPTE_DF_REGEX.match(timecode_value):
+                timecode_type = 'smpte'
+                # 判断丢帧状态与帧率是否匹配 不匹配则强制转换
+                if round(self.__fps, 2) % 29.97 == 0 or round(self.__fps, 2) % 23.98 == 0 :
+                    self.__drop_frame = True
+                else:
+                    self.__drop_frame = False
+                    logging.info(
+                        'Timecode.__init__.str.auto: This FPS is NOT Drop-Framable, force drop_frame to False')
+            elif SRT_REGEX.match(timecode_value):
+                timecode_type = 'srt'
+            elif FFMPEG_REGEX.match(timecode_value):
+                timecode_type = 'ffmpeg'
+            elif FCPX_REGEX.match(timecode_value):
+                timecode_type = 'fcpx'
+            elif FRAME_REGEX.match(timecode_value):
+                timecode_type = 'frame'
+            elif TIME_REGEX.match(timecode_value):
+                timecode_type = 'time'
+            else:
+                pass
+        else:
+            pass  # 这里不用elif是因为auto类型也需要利用下面的部分进行操作
+        if timecode_type == 'smpte':  # smpte TC
+            if SMPTE_REGEX.match(timecode_value):  # 判断输入是否符合SMPTE类型
+                pass
+            else:
+                logging.error(
+                    'Timecode.__init__.smpte: Timecode type DONOT match input value! Check input.')
+                raise DFTTTimecodeTypeError
+            self.__type = timecode_type
+            temp_timecode_list = [int(x) if x else 0 for x in SMPTE_REGEX.match(
+                timecode_value).groups()]  # 正则取值
+            hh = temp_timecode_list[0]
+            mm = temp_timecode_list[1]
+            ss = temp_timecode_list[2]
+            ff = temp_timecode_list[3]
+            if ff > self.__nominal_fps - 1:  # 判断输入帧号在当前帧率下是否合法
+                logging.error(
+                    'Timecode.__init__.smpte: This timecode is illegal under given params, check your input!')
+                raise DFTTTimecodeValueError
+            else:
+                pass
+            if self.__drop_frame == False:  # 时码丢帧处理逻辑
+                frame_index = ff + self.__nominal_fps * \
+                    (ss + mm * 60 + hh * 3600)
+            else:
+                drop_per_min = self.__nominal_fps / 30 * 2
+                # 检查是否有DF下不合法的帧号
+                if mm % 10 != 0 and ss == 0 and ff in (0, drop_per_min - 1):
+                    logging.error(
+                        'Timecode.__init__.smpte: This timecode is illegal under given params, check your input!')
+                    raise DFTTTimecodeValueError
+                else:
+                    total_minutes = 60 * hh + mm
+                    frame_index = (hh * 3600 + mm * 60 + ss) * self.__nominal_fps + ff - (
+                        self.__nominal_fps / 30) * 2 * (
+                        total_minutes - total_minutes // 10)  # 逢十分钟不丢帧 http://andrewduncan.net/timecodes/
+            if self.__strict == True:  # strict输入逻辑
+                frame_index = frame_index % (self.__fps * 86400) if self.__drop_frame == True else frame_index % (
+                    self.__nominal_fps * 86400)  # 对于DF时码来说，严格处理取真实FPS的模，对于NDF时码，则取名义FPS的模
+            else:
+                pass
+            if minus_flag == False:
+                pass
+            else:
+                frame_index = -frame_index
+            self.__precise_time = Fraction(
+                frame_index / self.__fps)  # 时间戳=帧号/帧率
+        elif timecode_type == 'srt':  # srt字幕
+            if SRT_REGEX.match(timecode_value):  # 判断输入是否符合SRT类型
+                pass
+            else:
+                logging.error(
+                    'Timecode.__init__.srt: Timecode type DONOT match input value! Check input.')
+                raise DFTTTimecodeTypeError
+            self.__type = timecode_type
+            temp_timecode_list = [
+                int(x) if x else 0 for x in SRT_REGEX.match(timecode_value).groups()]
+            # 由于SRT格式本身不存在帧率，将为SRT赋予默认帧率和丢帧状态
+            logging.info('Timecode.__init__.srt: SRT timecode framerate ' +
+                         str(self.__fps) + ', DF=' + str(self.__drop_frame) + " assigned")
+            hh = temp_timecode_list[0]
+            mm = temp_timecode_list[1]
+            ss = temp_timecode_list[2]
+            sub_sec = temp_timecode_list[3]  # 取毫秒
+            if minus_flag == False:
+                self.__precise_time = (
+                    Fraction(hh * 3600 + mm * 60 + ss + sub_sec / 1000))
+            else:
+                self.__precise_time = - \
+                    (Fraction(hh * 3600 + mm * 60 + ss + sub_sec / 1000))
+            if self.__strict == True:  # strict逻辑 对于非帧相关值（时间戳） 直接取模
+                self.__precise_time = self.__precise_time % 86400
+            else:
+                pass
+        elif timecode_type == 'dlp':  # cinecanvas字幕
+            if DLP_REGEX.match(timecode_value):
+                pass
+            else:
+                logging.error(
+                    'Timecode.__init__.dlp: Timecode type DONOT match input value! Check input.')
+                raise DFTTTimecodeTypeError
+            self.__type = timecode_type
+            temp_timecode_list = [
+                int(x) if x else 0 for x in DLP_REGEX.match(timecode_value).groups()]
+            # 由于DLP不存在帧率，将为DLP赋予默认帧率和丢帧状态
+            logging.info('Timecode.__init__.dlp: DLP timecode framerate ' +
+                         str(self.__fps) + ', DF=' + str(self.__drop_frame) + " assigned")
+            hh = temp_timecode_list[0]
+            mm = temp_timecode_list[1]
+            ss = temp_timecode_list[2]
+            sub_sec = temp_timecode_list[3]  # 取子帧戳 dlp每秒共250个子帧 即4ms一个
+            # 详见https://interop-docs.cinepedia.com/Reference_Documents/CineCanvas(tm)_RevC.pdf 第17页 “TimeIn”部分
+            if minus_flag == False:
+                self.__precise_time = Fraction(
+                    hh * 3600 + mm * 60 + ss + sub_sec / 250)
+            else:
+                self.__precise_time = - \
+                    Fraction(hh * 3600 + mm * 60 + ss + sub_sec / 250)
+            if self.__strict == True:  # strict逻辑 对于非帧相关值（时间戳） 直接取模
+                self.__precise_time = self.__precise_time % 86400
+            else:
+                pass
+        elif timecode_type == 'ffmpeg':  # ffmpeg时间
+            if FFMPEG_REGEX.match(timecode_value):
+                pass
+            else:
+                logging.error(
+                    'Timecode.__init__.ffmpeg: Timecode type DONOT match input value! Check input.')
+                raise DFTTTimecodeTypeError
+            self.__type = timecode_type
+            temp_timecode_list = [
+                int(x) if x else 0 for x in FFMPEG_REGEX.match(timecode_value).groups()]
+            hh = temp_timecode_list[0]
+            mm = temp_timecode_list[1]
+            ss = temp_timecode_list[2]
+            sub_sec = temp_timecode_list[3]
+            if minus_flag == False:
+                self.__precise_time = Fraction(
+                    hh * 3600 + mm * 60 + ss + float('0.{}'.format(sub_sec)))
+            else:
+                self.__precise_time = - \
+                    Fraction(hh * 3600 + mm * 60 + ss +
+                             float('0.{}'.format(sub_sec)))
+            if self.__strict == True:  # strict逻辑 对于非帧相关值（时间戳） 直接取模
+                self.__precise_time = self.__precise_time % 86400
+            else:
+                pass
+        elif timecode_type == 'fcpx':  # fcpx xml时间戳
+            if FCPX_REGEX.match(timecode_value):
+                pass
+            else:
+                logging.error(
+                    'Timecode.__init__.fcpx: Timecode type DONOT match input value! Check input.')
+                raise DFTTTimecodeTypeError
+            self.__type = timecode_type
+            temp_timecode_list = [
+                int(x) if x else 0 for x in FCPX_REGEX.match(timecode_value).groups()]
+            print(temp_timecode_list[0])
+            if minus_flag == False:
+                self.__precise_time = Fraction(
+                    temp_timecode_list[0], temp_timecode_list[1])
+            else:
+                self.__precise_time = - \
+                    Fraction(temp_timecode_list[0], temp_timecode_list[1])
+            if self.__strict == True:  # strict逻辑 对于非帧相关值（时间戳） 直接取模
+                self.__precise_time = self.__precise_time % 86400
+            else:
+                pass
+        elif timecode_type == 'frame':  # 帧计数
+            if FRAME_REGEX.match(timecode_value):
+                pass
+            else:
+                logging.error(
+                    'Timecode.__init__.frame: Timecode type DONOT match input value! Check input.')
+                raise DFTTTimecodeTypeError
+            self.__type = timecode_type
+            temp_frame_index = int(FRAME_REGEX.match(timecode_value).group(1))
+            if self.__strict == True:  # 严格模式，对于丢帧时码而言 用实际FPS运算，对于不丢帧时码而言，使用名义FPS运算
+                temp_frame_index = temp_frame_index % (
+                    self.__fps * 86400) if self.__drop_frame == True else temp_frame_index % (
+                    self.__nominal_fps * 86400)
+            else:
+                pass
+            self.__precise_time = Fraction(
+                temp_frame_index / self.__fps)  # 转换为内部精准时间戳
+        elif timecode_type == 'time':  # 内部时间戳生成
+            if TIME_REGEX.match(timecode_value):
+                pass
+            else:
+                logging.error(
+                    'Timecode.__init__.time: Timecode type DONOT match input value! Check input.')
+                raise DFTTTimecodeTypeError
+            self.__type = timecode_type
+            temp_timecode_value = TIME_REGEX.match(timecode_value).group(1)
+            self.__precise_time = Fraction(temp_timecode_value)  # 内部时间戳直接等于输入值
+            if self.__strict == True:  # strict逻辑 对于非帧相关值（时间戳） 直接取模
+                self.__precise_time = self.__precise_time % 86400
+            else:
+                pass
+        else:
+            logging.error(
+                'Timecode.__init__.str: Unknown type or type DONOT match input value! Check input.')
+            raise DFTTTimecodeValueError
+        instance_success_log = 'Timecode.__init__.str: Timecode instance, type=' + str(self.__type) + ', fps=' + str(
+            self.__fps) + ', dropframe=' + str(self.__drop_frame) + ', strict=' + str(self.__strict)
+        logging.debug(instance_success_log)
+
+    # 输入为Fraction类分数，此时认为输入是时间戳，若不是，则会报错
+    @InstanceMethodDispatch.register('__init__', Fraction)
+    def _(self, timecode_value, timecode_type='time', fps=24.0, drop_frame=False, strict=True):
+        if timecode_type in ('time', 'auto'):
+            self.__type = 'time'
+            self.__fps = fps
+            self.__nominal_fps = ceil(fps)
+            self.__drop_frame = drop_frame
+            self.__strict = strict
+            self.__precise_time = timecode_value  # 内部时间戳直接等于输入值
+            if self.__strict == True:  # strict逻辑 对于非帧相关值（时间戳） 直接取模
+                self.__precise_time = self.__precise_time % 86400
+            else:
+                pass
+        else:
+            logging.error(
+                'Timecode.__init__.Fraction: Timecode type DONOT match input value! Check input.')
+            raise DFTTTimecodeTypeError
+        instance_success_log = 'Timecode.__init__.Fraction: Timecode instance, type=' + str(
+            self.__type) + ', fps=' + str(
+            self.__fps) + ', dropframe=' + str(self.__drop_frame) + ', strict=' + str(self.__strict)
+        logging.debug(instance_success_log)
+
+    @InstanceMethodDispatch.register('__init__', int)
+    def _(self, timecode_value, timecode_type='frame', fps=24.0, drop_frame=False, strict=True):
+        if timecode_type in ('frame', 'auto'):
+            self.__type = 'frame'
+            self.__fps = fps
+            self.__nominal_fps = ceil(fps)
+            self.__drop_frame = drop_frame
+            self.__strict = strict
+            temp_frame_index = timecode_value
+            if self.__strict == True:
+                temp_frame_index = temp_frame_index % (
+                    self.__fps * 86400) if self.__drop_frame == True else temp_frame_index % (
+                    self.__nominal_fps * 86400)
+            else:
+                pass
+            self.__precise_time = Fraction(temp_frame_index / self.__fps)
+        elif timecode_type == 'time':
+            self.__type = 'time'
+            self.__fps = fps
+            self.__nominal_fps = ceil(fps)
+            self.__drop_frame = drop_frame
+            self.__strict = strict
+            self.__precise_time = timecode_value  # 内部时间戳直接等于输入值
+            if self.__strict == True:  # strict逻辑 对于非帧相关值（时间戳） 直接取模
+                self.__precise_time = self.__precise_time % 86400
+            else:
+                pass
+        else:
+            logging.error(
+                'Timecode.__init__.int: Timecode type DONOT match input value! Check input.')
+            raise DFTTTimecodeTypeError
+        instance_success_log = 'Timecode.__init__.int: Timecode instance, type=' + str(
+            self.__type) + ', fps=' + str(
+            self.__fps) + ', dropframe=' + str(self.__drop_frame) + ', strict=' + str(self.__strict)
+        logging.debug(instance_success_log)
+
+    @InstanceMethodDispatch.register('__init__', float)
+    def _(self, timecode_value, timecode_type='time', fps=24.0, drop_frame=False, strict=True):
+        if timecode_type in ('time', 'auto'):
+            self.__type = 'time'
+            self.__fps = fps
+            self.__nominal_fps = ceil(fps)
+            self.__drop_frame = drop_frame
+            self.__strict = strict
+            self.__precise_time = Fraction(timecode_value)  # 内部时间戳直接等于输入值
+            if self.__strict == True:
+                self.__precise_time = self.__precise_time % 86400
+            else:
+                pass
+        else:
+            logging.error(
+                'Timecode.__init__.float: Timecode type DONOT match input value! Check input.')
+            raise DFTTTimecodeTypeError
+        instance_success_log = 'Timecode.__init__.float: Timecode instance, type=' + str(self.__type) + ', fps=' + str(
+            self.__fps) + ', dropframe=' + str(self.__drop_frame) + ', strict=' + str(self.__strict)
+        logging.debug(instance_success_log)
+
+    @InstanceMethodDispatch.register('__init__', tuple)
+    def _(self, timecode_value, timecode_type='time', fps=24.0, drop_frame=False, strict=True):
+        if timecode_type in ('time', 'auto'):
+            self.__type = 'time'
+            self.__fps = fps
+            self.__nominal_fps = ceil(fps)
+            self.__drop_frame = drop_frame
+            self.__strict = strict
+            self.__precise_time = Fraction(
+                int(timecode_value[0]), int(timecode_value[1]))  # 将tuple输入视为分数
+            if self.__strict == True:
+                self.__precise_time = self.__precise_time % 86400
+            else:
+                pass
+        else:
+            logging.error(
+                'Timecode.__init__.tuple: Timecode type DONOT match input value! Check input.')
+            raise DFTTTimecodeTypeError
+        instance_success_log = 'Timecode.__init__.tuple: Timecode instance, type=' + str(self.__type) + ', fps=' + str(
+            self.__fps) + ', dropframe=' + str(self.__drop_frame) + ', strict=' + str(self.__strict)
+        logging.debug(instance_success_log)
+
+    @InstanceMethodDispatch.register('__init__', list)
+    def _(self, timecode_value, timecode_type='time', fps=24.0, drop_frame=False, strict=True):
+        if timecode_type in ('time', 'auto'):
+            self.__type = timecode_type
+            self.__fps = fps
+            self.__nominal_fps = ceil(fps)
+            self.__drop_frame = drop_frame
+            self.__strict = strict
+            self.__precise_time = Fraction(
+                int(timecode_value[0]), int(timecode_value[1]))  # 将list输入视为分数
+            if self.__strict == True:
+                self.__precise_time = self.__precise_time % 86400
+            else:
+                pass
+        else:
+            logging.error(
+                'Timecode.__init__.list: Timecode type DONOT match input value! Check input.')
+            raise DFTTTimecodeTypeError
+        instance_success_log = 'Timecode.__init__.list: Timecode instance, type=' + str(self.__type) + ', fps=' + str(
+            self.__fps) + ', dropframe=' + str(self.__drop_frame) + ', strict=' + str(self.__strict)
+        logging.debug(instance_success_log)
+
+    @property
+    def type(self):
+        return self.__type
+
+    @property
+    def fps(self):
+        return self.__fps
+
+    @property
+    def is_drop_frame(self):
+        return self.__drop_frame
+
+    @property
+    def is_strict(self):
+        return self.__strict
+
+    @property
+    def framecount(self):
+        return int(self._convert_to_output_frame())
+
+    @property
+    def timestamp(self):
+        return float(self._convert_to_output_time())
+
+    @property
+    def precise_timestamp(self):
+        return self.__precise_time
+
+    def _convert_to_output_smpte(self, output_part=0)->str:
+        minus_flag = False
+        frame_index = round(self.__precise_time * self.__fps)  # 从内部时间戳计算得帧计数
+        if frame_index < 0:  # 负值时，打上flag，并翻转负号
+            minus_flag = True
+            frame_index = -frame_index
+        else:
+            pass
+        if self.__drop_frame == False:  # 不丢帧
+            # 对于不丢帧时码而言 时码到帧不需要额外预处理
+            output_ff = round(frame_index % self.__nominal_fps)
+            output_ss = round((frame_index // self.__nominal_fps) % 60)
+            output_mm = round(((frame_index // self.__nominal_fps) // 60) % 60)
+            output_hh = round(
+                (((frame_index // self.__nominal_fps) // 60) // 60))
+        else:  # 丢帧
+            drop_per_min = self.__nominal_fps / 30 * 2  # 提前计算每分钟丢帧数量 简化后续计算
+            d = frame_index // (self.__nominal_fps * 600 -
+                                9 * drop_per_min)  # 计算经过几个十分钟
+            m = frame_index % (self.__nominal_fps * 600 -
+                               9 * drop_per_min)  # 经过几个十分钟再取余
+            if m == 0 or m == 1:
+                drop_frame_frame_number = frame_index + drop_per_min * 9 * d  # 负数整除逻辑额外处理
+            else:
+                drop_frame_frame_number = frame_index + drop_per_min * 9 * d + drop_per_min * (
+                    (m - drop_per_min) // (self.__nominal_fps * 60 - drop_per_min))  # 剩余小于十分钟部分计算丢了多少帧，补偿
+            output_ff = round(drop_frame_frame_number % self.__nominal_fps)
+            output_ss = round(
+                (drop_frame_frame_number // self.__nominal_fps) % 60)
+            output_mm = round(
+                ((drop_frame_frame_number // self.__nominal_fps) // 60) % 60)
+            output_hh = round(
+                (((drop_frame_frame_number // self.__nominal_fps) // 60) // 60))
+        if output_part == 0:
+            if self.__drop_frame == False:  # 丢帧时码的帧号前应为分号
+                output_str = '{}{:02d}:{:02d}:{:02d}:'.format('' if minus_flag == False else '-',
+                                                              output_hh, output_mm, output_ss)
+            else:
+                output_str = '{}{:02d}:{:02d}:{:02d};'.format('' if minus_flag == False else '-',
+                                                              output_hh, output_mm, output_ss)
+            if self.__fps < 100:  # 高帧频时码最后需要补零为三位
+                output_str = output_str + '{:02d}'.format(output_ff)
+            else:
+                output_str = output_str + '{:03d}'.format(output_ff)
+            return output_str
+        elif output_part == 1:
+            return '{}{:02d}'.format('' if minus_flag == False else '-', output_hh)
+        elif output_part == 2:
+            return '{:02d}'.format(output_mm)
+        elif output_part == 3:
+            return '{:02d}'.format(output_ss)
+        elif output_part == 4:
+            if self.__fps < 100:  # 高帧频时码最后需要补零为三位
+                return '{:02d}'.format(output_ff)
+            else:
+                return '{:03d}'.format(output_ff)
+        else:
+            logging.warning(
+                'Timecode._convert_to_output_smpte: No such part, will return the last part of timecode')
+            if self.__fps < 100:  # 高帧频时码最后需要补零为三位
+                return '{:02d}'.format(output_ff)
+            else:
+                return '{:03d}'.format(output_ff)
+
+    def _convert_to_output_srt(self, output_part=0)->str:
+        minus_flag = False
+        if self.__precise_time < 0:  # 负值时，打上flag，并翻转负号
+            minus_flag = True
+            temp_precise_time = -self.__precise_time
+        else:
+            temp_precise_time = self.__precise_time
+        output_hh = int(temp_precise_time / 3600)
+        output_mm = (temp_precise_time - output_hh * 3600) // 60
+        output_ss = round(
+            (temp_precise_time - output_hh * 3600 - output_mm * 60) // 1)
+        output_sub_sec = round((temp_precise_time % 1) * 1000)  # 计算毫秒
+        if output_part == 0:
+            return '{}{:02d}:{:02d}:{:02d},{:03d}'.format('' if minus_flag == False else '-',
+                                                          output_hh, output_mm, output_ss, output_sub_sec)
+        elif output_part == 1:
+            return '{}{:02d}'.format('' if minus_flag == False else '-', output_hh)
+        elif output_part == 2:
+            return '{:02d}'.format(output_mm)
+        elif output_part == 3:
+            return '{:02d}'.format(output_ss)
+        elif output_part == 4:
+            return '{:03d}'.format(output_sub_sec)
+        else:
+            logging.warning(
+                'Timecode._convert_to_output_srt: No such part, will return the last part of timecode')
+            return '{:03d}'.format(output_sub_sec)
+
+    def _convert_to_output_dlp(self, output_part=0)->str:
+        minus_flag = False
+        if self.__precise_time < 0:  # 负值时，打上flag，并翻转负号
+            minus_flag = True
+            temp_precise_time = -self.__precise_time
+        else:
+            temp_precise_time = self.__precise_time
+        output_hh = int(temp_precise_time / 3600)
+        output_mm = (temp_precise_time - output_hh * 3600) // 60
+        output_ss = round(
+            (temp_precise_time - output_hh * 3600 - output_mm * 60) // 1)
+        output_sub_sec = round((temp_precise_time % 1) * 250)  # 计算帧戳
+        if output_part == 0:
+            return '{}{:02d}:{:02d}:{:02d}:{:03d}'.format('' if minus_flag == False else '-',
+                                                          output_hh, output_mm, output_ss, output_sub_sec)
+        elif output_part == 1:
+            return '{}{:02d}'.format('' if minus_flag == False else '-', output_hh)
+        elif output_part == 2:
+            return '{:02d}'.format(output_mm)
+        elif output_part == 3:
+            return '{:02d}'.format(output_ss)
+        elif output_part == 4:
+            return '{:03d}'.format(output_sub_sec)
+        else:
+            logging.warning(
+                'Timecode._convert_to_output_dlp: No such part, will return the last part of timecode')
+            return '{:03d}'.format(output_sub_sec)
+
+    def _convert_to_output_ffmpeg(self, output_part=0)->str:
+        minus_flag = False
+        if self.__precise_time < 0:  # 负值时，打上flag，并翻转负号
+            minus_flag = True
+            temp_precise_time = -self.__precise_time
+        else:
+            temp_precise_time = self.__precise_time
+        output_hh = int(temp_precise_time / 3600)
+        output_mm = (temp_precise_time - output_hh * 3600) // 60
+        output_ss = round(
+            (temp_precise_time - output_hh * 3600 - output_mm * 60) // 1)
+        output_sub_sec = round((temp_precise_time % 1) * 100)  # 计算毫秒
+        if output_part == 0:
+            return '{}{:02d}:{:02d}:{:02d}.{:02d}'.format('' if minus_flag == False else '-',
+                                                          output_hh, output_mm, output_ss, output_sub_sec)
+        elif output_part == 1:
+            return '{}{:02d}'.format('' if minus_flag == False else '-', output_hh)
+        elif output_part == 2:
+            return '{:02d}'.format(output_mm)
+        elif output_part == 3:
+            return '{:02d}'.format(output_ss)
+        elif output_part == 4:
+            return '{:0d}'.format(output_sub_sec)
+        else:
+            logging.warning(
+                'Timecode._convert_to_output_ffmpeg: No such part, will return the last part of timecode')
+            return '{:03d}'.format(output_sub_sec)
+
+    def _convert_to_output_fcpx(self, output_part=0)->str:
+        if output_part == 0:
+            pass
+        else:
+            logging.warning(
+                '_convert_to_output_fcpx: This timecode type has only one part.')
+        return '{numerator}{denominator}s'.format(numerator=self.__precise_time.numerator,
+                                                  denominator='' if float(
+                                                      self.__precise_time).is_integer() else '/{}'.format(
+                                                      self.__precise_time.denominator))
+
+    def _convert_to_output_frame(self, output_part=0)->str:
+        if output_part == 0:
+            pass
+        else:
+            logging.warning(
+                'Timecode._convert_to_output_frame: This timecode type has only one part.')
+        return str(round(self.__precise_time * self.__fps))
+
+    def _convert_to_output_time(self, output_part=0)->str:
+        if output_part == 0:
+            pass
+        else:
+            logging.warning(
+                'Timecode._convert_to_output_time: This timecode type has only one part.')
+        output_time = round(float(self.__precise_time), 5)
+        return str(output_time)
+
+    def timecode_output(self, dest_type='auto', output_part=0):
+        if dest_type == 'auto':
+            func = getattr(self, '_convert_to_output_{}'.format(self.__type))
+        else:
+            func = getattr(self, '_convert_to_output_{}'.format(dest_type))
+        if func:
+            return func(output_part)
+        else:
+            logging.warning(
+                'Timecode.timecode_output: CANNOT find such destination type, will return SMPTE type')
+            func = getattr(self, '_convert_to_output_smpte', None)
+            return func(output_part)
+
+    def set_fps(self, dest_fps, rounding=True)->'DfttTimecode':
+        self.__fps = dest_fps
+        self.__nominal_fps = ceil(self.__fps)
+        if rounding == True:
+            self.__precise_time = round(
+                self.__precise_time * self.__fps) / self.__fps
+        else:
+            pass
+        return self
+
+    def set_type(self, dest_type='smpte', rounding=True)->'DfttTimecode':
+        if dest_type in ('smpte', 'srt', 'dlp', 'ffmpeg', 'fcpx', 'frame', 'time'):
+            self.__type = dest_type
+        else:
+            logging.warning('No such type, will remain current type.')
+        if rounding == True:
+            temp_str = self.timecode_output(dest_type)
+            temp_timecode_object = DfttTimecode(
+                temp_str, dest_type, self.__fps, self.__drop_frame, self.__strict)
+            self.__precise_time = temp_timecode_object.__precise_time
+        else:
+            pass
+        return self
+
+    def set_strict(self, strict=True)->'DfttTimecode':
+        if strict == self.__strict:
+            pass
+        else:
+            temp_timecode_object = DfttTimecode(self.__precise_time, 'time', self.__fps, self.__drop_frame,
+                                                strict)
+            self.__precise_time = temp_timecode_object.__precise_time
+            self.__strict = strict
+        return self
+
+    def __repr__(self):
+        return '<DfttTimecode>({}{}, {}{}, {}{:.02f} {}, {})'.format('Timecode:', self.timecode_output(self.__type),
+                                                                     'Type:', self.__type, 'FPS:', float(
+                                                                         self.__fps),
+                                                                     'DF' if self.__drop_frame == True else 'NDF',
+                                                                     'Strict' if self.__strict == True else 'Non-Strict')
+
+    def __str__(self):
+        return self.timecode_output()
+    
+    def __add__(self, other):  # 运算符重载，加号，加int则认为是帧，加float则认为是时间
+        temp_sum = self.__precise_time
+        if isinstance(other, DfttTimecode):
+            if self.__fps == other.__fps and self.__drop_frame == other.__drop_frame:
+                temp_sum = self.__precise_time + other.__precise_time
+                self.__strict=self.__strict or other.__strict
+            else:  # 帧率不同不允许相加，报错
+                logging.error(
+                    'Timecode.__add__: Timecode addition requires exact same FPS.')
+                raise DFTTTimecodeOperatorError
+        elif isinstance(other, int):  # 帧
+            temp_sum = self.__precise_time + (other / self.__fps)
+        elif isinstance(other, float):  # 时间
+            temp_sum = self.__precise_time + other
+        elif isinstance(other, Fraction):  # 时间
+            temp_sum = self.__precise_time + other
+        else:
+            logging.error('Timecode.__add__: Undefined addition.')
+            raise DFTTTimecodeOperatorError
+        temp_object = DfttTimecode(
+            temp_sum, 'time', self.__fps, self.__drop_frame, self.__strict)
+        temp_object.set_type(self.type, rounding=False)
+        return temp_object
+
+    def __radd__(self, other):  # 加法交换律
+        return self.__add__(other)
+
+    def __sub__(self, other):  # 运算符重载，减法，同理，int是帧，float是时间
+        diff = self.__precise_time
+        if isinstance(other, DfttTimecode):
+            if self.__fps == other.__fps and self.__drop_frame == other.__drop_frame:
+                diff = self.__precise_time - other.__precise_time
+                self.__strict=self.__strict or other.__strict
+            else:
+                logging.error(
+                    'Timecode.__sub__: Timecode subtraction requires exact same FPS.')
+                raise DFTTTimecodeOperatorError
+        elif isinstance(other, int):  # 帧
+            diff = self.__precise_time - other / self.__fps
+        elif isinstance(other, float):  # 时间
+            diff = self.__precise_time - other
+        elif isinstance(other, Fraction):  # 时间
+            diff = self.__precise_time - other
+        else:
+            logging.log(30, 'Timecode.__sub__: Undefined subtraction.')
+            raise DFTTTimecodeOperatorError
+        temp_object = DfttTimecode(
+            diff, 'time', self.__fps, self.__drop_frame, self.__strict)
+        temp_object.set_type(self.type, rounding=False)
+        return temp_object
+
+    def __rsub__(self, other):  # 运算符重载，减法，同理，int是帧，float是时间
+        diff = self.__precise_time
+        if isinstance(other, int):  # 帧
+            diff = other / self.__fps - self.__precise_time
+        elif isinstance(other, float):  # 秒
+            diff = other - self.__precise_time
+        elif isinstance(other, Fraction):  # 时间
+            diff = other - self.__precise_time
+        else:
+            logging.error('Timecode.__rsub__: Undefined subtraction.')
+            raise DFTTTimecodeOperatorError
+        temp_object = DfttTimecode(
+            diff, 'time', self.__fps, self.__drop_frame, self.__strict)
+        temp_object.set_type(self.type, rounding=False)
+        return temp_object
+
+    def __mul__(self, other):  # 运算符重载，乘法，int和float都是倍数
+        prod = self.__precise_time
+        if isinstance(other, DfttTimecode):
+            logging.error(
+                'Timecode.__mul__: Timecode CANNOT multiply with another Timecode.')
+            raise DFTTTimecodeOperatorError
+        elif isinstance(other, int):
+            prod = self.__precise_time * other
+        elif isinstance(other, float):
+            prod = self.__precise_time * other
+        elif isinstance(other, Fraction):
+            prod = self.__precise_time * other
+        else:
+            logging.error('Timecode.__mul__: Undefined multiplication.')
+            raise DFTTTimecodeOperatorError
+        temp_object = DfttTimecode(
+            prod, 'time', self.__fps, self.__drop_frame, self.__strict)
+        temp_object.set_type(self.type, rounding=False)
+        return temp_object
+
+    def __rmul__(self, other):  # 乘法交换律
+        return self.__mul__(other)
+
+    def __truediv__(self, other):
+        quo_time = self.__precise_time  # quo_time是商（时间戳）
+        if isinstance(other, DfttTimecode):
+            logging.error(
+                'Timecode.__truediv__: Timecode CANNOT be devided by another Timecode.')
+            raise DFTTTimecodeOperatorError
+        elif isinstance(other, int):  # timecode与数相除，得到结果是timecode
+            quo_time = self.__precise_time / other
+        elif isinstance(other, float):  # timecode与数相除，得到结果是timecode
+            quo_time = self.__precise_time / other
+        elif isinstance(other, Fraction):  # timecode与数相除，得到结果是timecode
+            quo_time = self.__precise_time / other
+        else:
+            logging.error('Timecode.__truediv__: Undefined division.')
+            raise DFTTTimecodeOperatorError
+        temp_object = DfttTimecode(
+            quo_time, 'time', self.__fps, self.__drop_frame, self.__strict)
+        temp_object.set_type(self.type, rounding=False)
+        return temp_object
+
+    def __rtruediv__(self, other):
+        if isinstance(other, int) or isinstance(other, float) or isinstance(other, Fraction):
+            logging.error(
+                'Timecode.__rtruediv__: Number CANNOT be devided by a Timecode.')
+            raise DFTTTimecodeOperatorError
+        else:
+            logging.error('Timecode.__rtruediv__: Undefined division.')
+            raise DFTTTimecodeOperatorError
+
+    def __eq__(self, other):  # 判断相等
+        if isinstance(other, DfttTimecode):  # 与另一个Timecode对象比较 比双方的时间戳 精确到5位小数
+            if self.fps != other.fps:
+                raise DFTTTimecodeOperatorError
+            else:
+                return round(self.__precise_time, 5) == round(other.__precise_time, 5)
+        elif isinstance(other, int):  # 与int比较 默认int为帧号 比较当前timecode对象的帧号是否与其一致
+            return int(self.timecode_output('frame')) == other
+        elif isinstance(other, float):  # 与float比较 默认float为时间戳 比较当前timecode对象的时间戳是否与其一致 精确到5位小数
+            return float(round(self.__precise_time, 5)) == round(other, 5)
+        # 与Fraction比较 默认Fraction为时间戳 比较当前timecode对象的时间戳是否与其一致 精确到5位小数
+        elif isinstance(other, Fraction):
+            return round(self.__precise_time, 5) == round(other, 5)
+        else:
+            logging.error('CANNOT compare with such data type.')
+            raise DFTTTimecodeTypeError
+
+    def __ne__(self, other):
+        return not self.__eq__(other)
+
+    def __lt__(self, other):  # 详见__eq__
+        if isinstance(other, DfttTimecode):
+            if self.fps != other.fps:
+                raise DFTTTimecodeOperatorError
+            else:
+                return round(self.__precise_time, 5) < round(other.__precise_time, 5)
+        elif isinstance(other, int):
+            return int(self.timecode_output('frame')) < other
+        elif isinstance(other, float):
+            return float(round(self.__precise_time, 5)) < round(other, 5)
+        elif isinstance(other, Fraction):
+            return round(self.__precise_time, 5) < round(other, 5)
+        else:
+            logging.error('CANNOT compare with such data type.')
+            raise DFTTTimecodeTypeError
+
+    def __le__(self, other):  # 详见__eq__
+        if isinstance(other, DfttTimecode):
+            if self.fps != other.fps:
+                raise DFTTTimecodeOperatorError
+            else:
+                return round(self.__precise_time, 5) <= round(other.__precise_time, 5)
+        elif isinstance(other, int):
+            return int(self.timecode_output('frame')) <= other
+        elif isinstance(other, float):
+            return float(round(self.__precise_time, 5)) <= round(other, 5)
+        elif isinstance(other, Fraction):
+            return round(self.__precise_time, 5) <= round(other, 5)
+        else:
+            logging.error('CANNOT compare with such data type.')
+            raise DFTTTimecodeTypeError
+
+    def __gt__(self, other):  # 详见__eq__
+        if isinstance(other, DfttTimecode):
+            if self.fps != other.fps:
+                raise DFTTTimecodeOperatorError
+            else:
+                return round(self.__precise_time, 5) > round(other.__precise_time, 5)
+        elif isinstance(other, int):
+            return int(self.timecode_output('frame')) > other
+        elif isinstance(other, float):
+            return float(round(self.__precise_time, 5)) > round(other, 5)
+        elif isinstance(other, Fraction):
+            return round(self.__precise_time, 5) > round(other, 5)
+        else:
+            logging.error('CANNOT compare with such data type.')
+            raise DFTTTimecodeTypeError
+
+    def __ge__(self, other):  # 详见__eq__
+        if isinstance(other, DfttTimecode):
+            if self.fps != other.fps:
+                raise DFTTTimecodeOperatorError
+            else:
+                return round(self.__precise_time, 5) >= round(other.__precise_time, 5)
+        elif isinstance(other, int):
+            return int(self.timecode_output('frame')) >= other
+        elif isinstance(other, float):
+            return float(round(self.__precise_time, 5)) >= round(other, 5)
+        elif isinstance(other, Fraction):
+            return round(self.__precise_time, 5) >= round(other, 5)
+        else:
+            logging.error('CANNOT compare with such data type.')
+            raise DFTTTimecodeTypeError
+
+    def __neg__(self):  # 取负操作 返回时间戳取负的Timecode对象（strict规则照常应用 例如01:00:00:00 strict的对象 取负后为23:00:00:00）
+        temp_object = DfttTimecode(-self.__precise_time, 'time',
+                                   self.__fps, self.__drop_frame, self.__strict)
+        temp_object.set_type(self.type, rounding=False)
+        return temp_object
+
+    def __float__(self):
+        return self.timestamp
+
+    def __int__(self):
+        return self.framecount
+
+
+class DfttTimeRange:
+    __start = DfttTimecode(0)
+    __end = DfttTimecode(1)
+    __fps = 24.0
+    __forward = True
+
+    def __init__(self, start_tc, end_tc, fps=24.0):
+        if isinstance(start_tc, DfttTimecode) and isinstance(end_tc, DfttTimecode):
+            if start_tc.fps != end_tc.fps:
+                raise DFTTTimeRangeFPSError
+            
+            if start_tc.timestamp == end_tc.timestamp:
+                raise DFTTTimeRangeValueError(
+                    'Time range cannot be zero-length!')
+                
+            self.__start = start_tc
+            self.__end = end_tc
+            self.__fps = start_tc.fps      
+        elif isinstance(start_tc, DfttTimecode):
+            try:
+                end_tc = DfttTimecode(end_tc, fps=start_tc.fps, drop_frame=start_tc.is_drop_frame,
+                                      strict=start_tc.is_strict)
+                if start_tc.timestamp != end_tc.timestamp:
+                    self.__start = start_tc
+                    self.__end = end_tc
+                    self.__fps = start_tc.fps
+                else:
+                    raise DFTTTimeRangeValueError
+            except DFTTError:
+                raise DFTTTimeRangeTypeError
+        elif isinstance(end_tc, DfttTimecode):
+            try:
+                start_tc = DfttTimecode(start_tc, fps=end_tc.fps, drop_frame=end_tc.is_drop_frame,
+                                        strict=end_tc.is_strict)
+                if start_tc.timestamp != end_tc.timestamp:
+                    self.__start = start_tc
+                    self.__end = end_tc
+                    self.__fps = start_tc.fps
+                else:
+                    raise DFTTTimeRangeValueError
+            except DFTTError:
+                raise DFTTTimeRangeTypeError
+        else:
+            raise DFTTTimeRangeTypeError
+
+    @property
+    def duration(self) -> float:
+        return float(self.__end - self.__start)
+
+    @property
+    def framecount(self) -> int:
+        return int(self.__end - self.__start)
+
+    @property
+    def start(self) -> DfttTimecode:
+        return deepcopy(self.__start)
+
+    @property
+    def end(self) -> DfttTimecode:
+        return deepcopy(self.__end)
+
+    def offset(self, offset_value):
+        try:
+            self.__start += offset_value
+            self.__end += offset_value
+        except DFTTError:
+            raise DFTTTimeRangeMethodError
+
+    def align_to(self, time, head_or_tail=True):
+        # TODO
+        pass
+
+    def handle(self, head, tail=None):
+        tail = head if tail is None else tail
+        try:
+            self.__start -= head
+            self.__end += tail
+        except DFTTError:
+            raise DFTTTimeRangeMethodError
+        if self.__start == self.__end:
+            raise DFTTTimeRangeValueError
+        else:
+            pass
+
+    def retime(self, retime_factor):
+        if type(retime_factor) in (int, float, Fraction):
+            temp_duration = (self.__end - self.__start).precise_timestamp
+            self.__end = self.__start + temp_duration / retime_factor
+        else:
+            raise DFTTTimeRangeTypeError
+
+    def cut(self, cut_point):
+        try:
+            if cut_point in self:
+                return [DfttTimeRange(self.__start, cut_point), DfttTimeRange(self.__end, cut_point)]
+            else:
+                return [self]
+        except DFTTError:
+            raise DFTTTimeRangeTypeError
+
+    def iter(self, step=1):
+        return self.__iter__(step)
+
+    def overlap_with(self, other):
+        if isinstance(other, DfttTimeRange):
+            if self.__start < other.__start:
+                print(1)
+                return self.__end - other.__start > 0 and other.__start - self.__start > 0
+            else:
+                return other.__end - self.__start > 0 and self.__start - other.__start > 0
+        else:
+            raise DFTTTimeRangeTypeError('Other NOT DfttTimeRange')
+
+    def seperate_with(self, other):
+        if isinstance(other, DfttTimeRange):
+            #TODO
+            pass
+
+    def __repr__(self):
+        output_str1 = '{}{}, {}{}, {}{:.02f} {}, {}'.format('Timecode:',
+                                                            self.__start.timecode_output(
+                                                                self.__start.type),
+                                                            'Type:', self.__start.type, 'FPS:', float(
+                                                                self.__start.fps),
+                                                            'DF' if self.__start.is_drop_frame is True else 'NDF',
+                                                            'Strict' if self.__start.is_strict is True else 'Non-Strict')
+        output_str2 = '{}{}, {}{}, {}{:.02f} {}, {}'.format('Timecode:',
+                                                            self.__end.timecode_output(
+                                                                self.__end.type),
+                                                            'Type:', self.__end.type, 'FPS:', float(
+                                                                self.__end.fps),
+                                                            'DF' if self.__end.is_drop_frame is True else 'NDF',
+                                                            'Strict' if self.__end.is_strict is True else 'Non-Strict')
+        return '<DfttTimeRange>\n|{}{}|\n|{}{}|'.format('Start:', output_str1, 'End:', output_str2)
+
+    def __len__(self):
+        return self.framecount
+
+    def __contains__(self, item):
+        if isinstance(item, DfttTimecode):
+            # return self.__start <= item <= self.__end
+            return self.__end - item > 0 and item - self.__start > 0
+        elif isinstance(item, DfttTimeRange):
+            return self.__end - item.__start > 0 and item.__start - self.__start > 0 and\
+                self.__end - item.__end > 0 and item.__end - self.__start > 0
+        else:
+            try:
+                return self.__end - item > 0 and item - self.__start > 0
+            except DFTTError:
+                raise DFTTTimeRangeTypeError
+
+    def __iter__(self, step=1):
+        tc = self.start
+        while tc <= self.__end:
+            yield tc
+            tc += step
+
+    def __lshift__(self, other):
+        self.handle(head=other, tail=0)
+
+    def __rshift__(self, other):
+        self.handle(head=0, tail=other)